--- conflicted
+++ resolved
@@ -164,11 +164,7 @@
     "data = pd.read_csv('pretrain_data/qm9.csv')\n",
     "smiles = data['smiles'].tolist()\n",
     "#properties = ['mu','alpha','homo','lumo','gap','r2','zpve','u0','u298','h298','g298','cv']\n",
-<<<<<<< HEAD
-    "properties = ['mu','r2','g298','cv',\"alpha\",\"gap\",\"g298_atom\"] #'alpha','homo','lumo','gap','zpve'"
-=======
     "properties = ['mu','alpha','gap','r2','g298','cv','g298_atom']"
->>>>>>> ba3f0884
    ]
   },
   {
@@ -265,11 +261,7 @@
     "                 inputs=2)\n",
     "d_MPNN_att = p.Model(name='MPNN with attention',\n",
     "                     model=double_MPNN(MP_depth=2, MP_hidden=64, NN_depth=4, NN_hidden=512, activation='ReLU', \n",
-<<<<<<< HEAD
-    "                                       atom_messages=True, dropout=0, interaction='tanh', readout='max'),                 \n",
-=======
-    "                                       atom_messages=True, dropout=0, interaction='tanh', readout='max'),\n",
->>>>>>> ba3f0884
+    "                                       atom_messages=True, dropout=0, interaction='tanh', readout='max'), \n",
     "                     lr=0.001,\n",
     "                     batch_size=64,\n",
     "                     data_type='graphs',\n",
